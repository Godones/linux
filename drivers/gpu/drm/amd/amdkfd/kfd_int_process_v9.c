--- conflicted
+++ resolved
@@ -105,11 +105,6 @@
 	if (old_poison)
 		return;
 
-<<<<<<< HEAD
-	switch (source_id) {
-	case SOC15_INTSRC_SQ_INTERRUPT_MSG:
-		ret = kfd_dqm_evict_pasid(dev->dqm, pasid);
-=======
 	switch (client_id) {
 	case SOC15_IH_CLIENTID_SE0SH:
 	case SOC15_IH_CLIENTID_SE1SH:
@@ -123,7 +118,6 @@
 	case SOC15_IH_CLIENTID_SDMA2:
 	case SOC15_IH_CLIENTID_SDMA3:
 	case SOC15_IH_CLIENTID_SDMA4:
->>>>>>> 88084a3d
 		break;
 	default:
 		break;
@@ -134,14 +128,10 @@
 	/* resetting queue passes, do page retirement without gpu reset
 	 * resetting queue fails, fallback to gpu reset solution
 	 */
-<<<<<<< HEAD
-	if (!ret)
-=======
 	if (!ret) {
 		dev_warn(dev->adev->dev,
 			"RAS poison consumption, unmap queue flow succeeded: client id %d\n",
 			client_id);
->>>>>>> 88084a3d
 		amdgpu_amdkfd_ras_poison_consumption_handler(dev->adev, false);
 	} else {
 		dev_warn(dev->adev->dev,
