--- conflicted
+++ resolved
@@ -3073,7 +3073,6 @@
 
 	if (!get_brightness_range(caps, &min, &max))
 		return brightness;
-<<<<<<< HEAD
 
 	// Rescale 0..255 to min..max
 	return min + DIV_ROUND_CLOSEST((max - min) * brightness,
@@ -3088,22 +3087,6 @@
 	if (!get_brightness_range(caps, &min, &max))
 		return brightness;
 
-=======
-
-	// Rescale 0..255 to min..max
-	return min + DIV_ROUND_CLOSEST((max - min) * brightness,
-				       AMDGPU_MAX_BL_LEVEL);
-}
-
-static u32 convert_brightness_to_user(const struct amdgpu_dm_backlight_caps *caps,
-				      uint32_t brightness)
-{
-	unsigned min, max;
-
-	if (!get_brightness_range(caps, &min, &max))
-		return brightness;
-
->>>>>>> 640eee06
 	if (brightness < min)
 		return 0;
 	// Rescale min..max to 0..255
