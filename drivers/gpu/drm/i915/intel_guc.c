--- conflicted
+++ resolved
@@ -565,11 +565,7 @@
 	if (ret)
 		return ret;
 
-<<<<<<< HEAD
-	ret = __intel_wait_for_register(dev_priv, SOFT_SCRATCH(14),
-=======
 	ret = __intel_wait_for_register(&dev_priv->uncore, SOFT_SCRATCH(14),
->>>>>>> 0ecfebd2
 					INTEL_GUC_SLEEP_STATE_INVALID_MASK,
 					0, 0, 10, &status);
 	if (ret)
