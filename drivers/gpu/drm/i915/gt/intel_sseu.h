--- conflicted
+++ resolved
@@ -26,12 +26,9 @@
 #define GEN_DSS_PER_CSLICE	8
 #define GEN_DSS_PER_MSLICE	8
 
-<<<<<<< HEAD
-=======
 #define GEN_MAX_GSLICES		(GEN_MAX_SUBSLICES / GEN_DSS_PER_GSLICE)
 #define GEN_MAX_CSLICES		(GEN_MAX_SUBSLICES / GEN_DSS_PER_CSLICE)
 
->>>>>>> df0cc57e
 struct sseu_dev_info {
 	u8 slice_mask;
 	u8 subslice_mask[GEN_MAX_SLICES * GEN_MAX_SUBSLICE_STRIDE];
