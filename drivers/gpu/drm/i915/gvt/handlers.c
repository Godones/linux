--- conflicted
+++ resolved
@@ -776,7 +776,6 @@
 {
 	u32 pipe = SPRSURF_TO_PIPE(offset);
 	int event = SKL_FLIP_EVENT(pipe, PLANE_SPRITE0);
-<<<<<<< HEAD
 
 	write_vreg(vgpu, offset, p_data, bytes);
 	vgpu_vreg_t(vgpu, SPRSURFLIVE(pipe)) = vgpu_vreg(vgpu, offset);
@@ -799,30 +798,6 @@
 	int event = SKL_FLIP_EVENT(pipe, plane);
 
 	write_vreg(vgpu, offset, p_data, bytes);
-=======
-
-	write_vreg(vgpu, offset, p_data, bytes);
-	vgpu_vreg_t(vgpu, SPRSURFLIVE(pipe)) = vgpu_vreg(vgpu, offset);
-
-	if (vgpu_vreg_t(vgpu, SPRCTL(pipe)) & PLANE_CTL_ASYNC_FLIP)
-		intel_vgpu_trigger_virtual_event(vgpu, event);
-	else
-		set_bit(event, vgpu->irq.flip_done_event[pipe]);
-
-	return 0;
-}
-
-static int reg50080_mmio_write(struct intel_vgpu *vgpu,
-			       unsigned int offset, void *p_data,
-			       unsigned int bytes)
-{
-	struct drm_i915_private *dev_priv = vgpu->gvt->dev_priv;
-	enum pipe pipe = REG_50080_TO_PIPE(offset);
-	enum plane_id plane = REG_50080_TO_PLANE(offset);
-	int event = SKL_FLIP_EVENT(pipe, plane);
-
-	write_vreg(vgpu, offset, p_data, bytes);
->>>>>>> 4b972a01
 	if (plane == PLANE_PRIMARY) {
 		vgpu_vreg_t(vgpu, DSPSURFLIVE(pipe)) = vgpu_vreg(vgpu, offset);
 		vgpu_vreg_t(vgpu, PIPE_FLIPCOUNT_G4X(pipe))++;
@@ -3057,11 +3032,7 @@
 	MMIO_D(CSR_HTP_SKL, D_SKL_PLUS);
 	MMIO_D(CSR_LAST_WRITE, D_SKL_PLUS);
 
-<<<<<<< HEAD
-	MMIO_D(BDW_SCRATCH1, D_SKL_PLUS);
-=======
 	MMIO_DFH(BDW_SCRATCH1, D_SKL_PLUS, F_CMD_ACCESS, NULL, NULL);
->>>>>>> 4b972a01
 
 	MMIO_D(SKL_DFSM, D_SKL_PLUS);
 	MMIO_D(DISPIO_CR_TX_BMU_CR0, D_SKL_PLUS);
@@ -3074,13 +3045,8 @@
 	MMIO_D(RPM_CONFIG0, D_SKL_PLUS);
 	MMIO_D(_MMIO(0xd08), D_SKL_PLUS);
 	MMIO_D(RC6_LOCATION, D_SKL_PLUS);
-<<<<<<< HEAD
-	MMIO_DFH(GEN7_FF_SLICE_CS_CHICKEN1, D_SKL_PLUS, F_MODE_MASK,
-		NULL, NULL);
-=======
 	MMIO_DFH(GEN7_FF_SLICE_CS_CHICKEN1, D_SKL_PLUS,
 		 F_MODE_MASK | F_CMD_ACCESS, NULL, NULL);
->>>>>>> 4b972a01
 	MMIO_DFH(GEN9_CS_DEBUG_MODE1, D_SKL_PLUS, F_MODE_MASK | F_CMD_ACCESS,
 		NULL, NULL);
 
