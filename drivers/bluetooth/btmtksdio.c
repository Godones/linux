--- conflicted
+++ resolved
@@ -397,11 +397,7 @@
 	if (err < 0)
 		goto err_free_skb;
 
-<<<<<<< HEAD
-	if (hdr->evt == HCI_EV_WMT) {
-=======
 	if (evt == HCI_EV_WMT) {
->>>>>>> 88084a3d
 		if (test_and_clear_bit(BTMTKSDIO_TX_WAIT_VND_EVT,
 				       &bdev->tx_state)) {
 			/* Barrier to sync with other CPUs */
@@ -974,11 +970,7 @@
 	}
 
 	*ven_data = kmalloc(sizeof(__u8), GFP_KERNEL);
-<<<<<<< HEAD
-	if (!ven_data) {
-=======
 	if (!*ven_data) {
->>>>>>> 88084a3d
 		err = -ENOMEM;
 		goto error;
 	}
@@ -1125,17 +1117,6 @@
 		if (err < 0)
 			return err;
 
-<<<<<<< HEAD
-		err = btmtksdio_fw_pmctrl(bdev);
-		if (err < 0)
-			return err;
-
-		err = btmtksdio_drv_pmctrl(bdev);
-		if (err < 0)
-			return err;
-
-=======
->>>>>>> 88084a3d
 		/* Enable SCO over I2S/PCM */
 		err = btmtksdio_sco_setting(hdev);
 		if (err < 0) {
