# SPDX-License-Identifier: GPL-2.0-only
menu "IRQ chip support"

config IRQCHIP
	def_bool y
	depends on OF_IRQ

config ARM_GIC
	bool
	select IRQ_DOMAIN_HIERARCHY
	select GENERIC_IRQ_EFFECTIVE_AFF_MASK

config ARM_GIC_PM
	bool
	depends on PM
	select ARM_GIC

config ARM_GIC_MAX_NR
	int
	depends on ARM_GIC
	default 2 if ARCH_REALVIEW
	default 1

config ARM_GIC_V2M
	bool
	depends on PCI
	select ARM_GIC
	select PCI_MSI

config GIC_NON_BANKED
	bool

config ARM_GIC_V3
	bool
	select IRQ_DOMAIN_HIERARCHY
	select PARTITION_PERCPU
	select GENERIC_IRQ_EFFECTIVE_AFF_MASK

config ARM_GIC_V3_ITS
	bool
	select GENERIC_MSI_IRQ_DOMAIN
	default ARM_GIC_V3

config ARM_GIC_V3_ITS_PCI
	bool
	depends on ARM_GIC_V3_ITS
	depends on PCI
	depends on PCI_MSI
	default ARM_GIC_V3_ITS

config ARM_GIC_V3_ITS_FSL_MC
	bool
	depends on ARM_GIC_V3_ITS
	depends on FSL_MC_BUS
	default ARM_GIC_V3_ITS

config ARM_NVIC
	bool
	select IRQ_DOMAIN_HIERARCHY
	select GENERIC_IRQ_CHIP

config ARM_VIC
	bool
	select IRQ_DOMAIN

config ARM_VIC_NR
	int
	default 4 if ARCH_S5PV210
	default 2
	depends on ARM_VIC
	help
	  The maximum number of VICs available in the system, for
	  power management.

config ARMADA_370_XP_IRQ
	bool
	select GENERIC_IRQ_CHIP
	select PCI_MSI if PCI
	select GENERIC_IRQ_EFFECTIVE_AFF_MASK

config ALPINE_MSI
	bool
	depends on PCI
	select PCI_MSI
	select GENERIC_IRQ_CHIP

config AL_FIC
	bool "Amazon's Annapurna Labs Fabric Interrupt Controller"
	depends on OF || COMPILE_TEST
	select GENERIC_IRQ_CHIP
	select IRQ_DOMAIN
	help
	  Support Amazon's Annapurna Labs Fabric Interrupt Controller.

config ATMEL_AIC_IRQ
	bool
	select GENERIC_IRQ_CHIP
	select IRQ_DOMAIN
	select SPARSE_IRQ

config ATMEL_AIC5_IRQ
	bool
	select GENERIC_IRQ_CHIP
	select IRQ_DOMAIN
	select SPARSE_IRQ

config I8259
	bool
	select IRQ_DOMAIN

config BCM6345_L1_IRQ
	bool
	select GENERIC_IRQ_CHIP
	select IRQ_DOMAIN
	select GENERIC_IRQ_EFFECTIVE_AFF_MASK

config BCM7038_L1_IRQ
	bool
	select GENERIC_IRQ_CHIP
	select IRQ_DOMAIN
	select GENERIC_IRQ_EFFECTIVE_AFF_MASK

config BCM7120_L2_IRQ
	bool
	select GENERIC_IRQ_CHIP
	select IRQ_DOMAIN

config BRCMSTB_L2_IRQ
	bool
	select GENERIC_IRQ_CHIP
	select IRQ_DOMAIN

config DAVINCI_AINTC
	bool
	select GENERIC_IRQ_CHIP
	select IRQ_DOMAIN

config DAVINCI_CP_INTC
	bool
	select GENERIC_IRQ_CHIP
	select IRQ_DOMAIN

config DW_APB_ICTL
	bool
	select GENERIC_IRQ_CHIP
	select IRQ_DOMAIN_HIERARCHY

config FARADAY_FTINTC010
	bool
	select IRQ_DOMAIN
	select SPARSE_IRQ

config HISILICON_IRQ_MBIGEN
	bool
	select ARM_GIC_V3
	select ARM_GIC_V3_ITS

config IMGPDC_IRQ
	bool
	select GENERIC_IRQ_CHIP
	select IRQ_DOMAIN

config IXP4XX_IRQ
	bool
	select IRQ_DOMAIN
	select SPARSE_IRQ

config MADERA_IRQ
	tristate

config IRQ_MIPS_CPU
	bool
	select GENERIC_IRQ_CHIP
	select GENERIC_IRQ_IPI if SYS_SUPPORTS_MULTITHREADING
	select IRQ_DOMAIN
	select GENERIC_IRQ_EFFECTIVE_AFF_MASK

config CLPS711X_IRQCHIP
	bool
	depends on ARCH_CLPS711X
	select IRQ_DOMAIN
	select SPARSE_IRQ
	default y

config OMPIC
	bool

config OR1K_PIC
	bool
	select IRQ_DOMAIN

config OMAP_IRQCHIP
	bool
	select GENERIC_IRQ_CHIP
	select IRQ_DOMAIN

config ORION_IRQCHIP
	bool
	select IRQ_DOMAIN

config PIC32_EVIC
	bool
	select GENERIC_IRQ_CHIP
	select IRQ_DOMAIN

config JCORE_AIC
	bool "J-Core integrated AIC" if COMPILE_TEST
	depends on OF
	select IRQ_DOMAIN
	help
	  Support for the J-Core integrated AIC.

config RDA_INTC
	bool
	select IRQ_DOMAIN

config RENESAS_INTC_IRQPIN
	bool "Renesas INTC External IRQ Pin Support" if COMPILE_TEST
	select IRQ_DOMAIN
	help
	  Enable support for the Renesas Interrupt Controller for external
	  interrupt pins, as found on SH/R-Mobile and R-Car Gen1 SoCs.

config RENESAS_IRQC
	bool "Renesas R-Mobile APE6, R-Car Gen{2,3} and RZ/G{1,2} IRQC support" if COMPILE_TEST
	select GENERIC_IRQ_CHIP
	select IRQ_DOMAIN
	help
	  Enable support for the Renesas Interrupt Controller for external
	  devices, as found on R-Mobile APE6, R-Car Gen{2,3} and RZ/G{1,2} SoCs.

config RENESAS_RZA1_IRQC
	bool "Renesas RZ/A1 IRQC support" if COMPILE_TEST
	select IRQ_DOMAIN_HIERARCHY
	help
	  Enable support for the Renesas RZ/A1 Interrupt Controller, to use up
	  to 8 external interrupts with configurable sense select.

config SL28CPLD_INTC
	bool "Kontron sl28cpld IRQ controller"
	depends on MFD_SL28CPLD=y || COMPILE_TEST
	select REGMAP_IRQ
	help
	  Interrupt controller driver for the board management controller
	  found on the Kontron sl28 CPLD.

config ST_IRQCHIP
	bool
	select REGMAP
	select MFD_SYSCON
	help
	  Enables SysCfg Controlled IRQs on STi based platforms.

config TB10X_IRQC
	bool
	select IRQ_DOMAIN
	select GENERIC_IRQ_CHIP

config TS4800_IRQ
	tristate "TS-4800 IRQ controller"
	select IRQ_DOMAIN
	depends on HAS_IOMEM
	depends on SOC_IMX51 || COMPILE_TEST
	help
	  Support for the TS-4800 FPGA IRQ controller

config VERSATILE_FPGA_IRQ
	bool
	select IRQ_DOMAIN

config VERSATILE_FPGA_IRQ_NR
       int
       default 4
       depends on VERSATILE_FPGA_IRQ

config XTENSA_MX
	bool
	select IRQ_DOMAIN
	select GENERIC_IRQ_EFFECTIVE_AFF_MASK

config XILINX_INTC
	bool "Xilinx Interrupt Controller IP"
	depends on MICROBLAZE || ARCH_ZYNQ || ARCH_ZYNQMP
	select IRQ_DOMAIN
	help
	  Support for the Xilinx Interrupt Controller IP core.
	  This is used as a primary controller with MicroBlaze and can also
	  be used as a secondary chained controller on other platforms.

config IRQ_CROSSBAR
	bool
	help
	  Support for a CROSSBAR ip that precedes the main interrupt controller.
	  The primary irqchip invokes the crossbar's callback which inturn allocates
	  a free irq and configures the IP. Thus the peripheral interrupts are
	  routed to one of the free irqchip interrupt lines.

config KEYSTONE_IRQ
	tristate "Keystone 2 IRQ controller IP"
	depends on ARCH_KEYSTONE
	help
		Support for Texas Instruments Keystone 2 IRQ controller IP which
		is part of the Keystone 2 IPC mechanism

config MIPS_GIC
	bool
	select GENERIC_IRQ_IPI
	select MIPS_CM

config INGENIC_IRQ
	bool
	depends on MACH_INGENIC
	default y

config INGENIC_TCU_IRQ
	bool "Ingenic JZ47xx TCU interrupt controller"
	default MACH_INGENIC
	depends on MIPS || COMPILE_TEST
	select MFD_SYSCON
	select GENERIC_IRQ_CHIP
	help
	  Support for interrupts in the Timer/Counter Unit (TCU) of the Ingenic
	  JZ47xx SoCs.

	  If unsure, say N.

config RENESAS_H8300H_INTC
        bool
	select IRQ_DOMAIN

config RENESAS_H8S_INTC
	bool "Renesas H8S Interrupt Controller Support" if COMPILE_TEST
	select IRQ_DOMAIN
	help
	  Enable support for the Renesas H8/300 Interrupt Controller, as found
	  on Renesas H8S SoCs.

config IMX_GPCV2
	bool
	select IRQ_DOMAIN
	help
	  Enables the wakeup IRQs for IMX platforms with GPCv2 block

config IRQ_MXS
	def_bool y if MACH_ASM9260 || ARCH_MXS
	select IRQ_DOMAIN
	select STMP_DEVICE

config MSCC_OCELOT_IRQ
	bool
	select IRQ_DOMAIN
	select GENERIC_IRQ_CHIP

config MVEBU_GICP
	bool

config MVEBU_ICU
	bool

config MVEBU_ODMI
	bool
	select GENERIC_MSI_IRQ_DOMAIN

config MVEBU_PIC
	bool

config MVEBU_SEI
        bool

config LS_EXTIRQ
	def_bool y if SOC_LS1021A || ARCH_LAYERSCAPE
	select MFD_SYSCON

config LS_SCFG_MSI
	def_bool y if SOC_LS1021A || ARCH_LAYERSCAPE
	depends on PCI && PCI_MSI

config PARTITION_PERCPU
	bool

config STM32_EXTI
	bool
	select IRQ_DOMAIN
	select GENERIC_IRQ_CHIP

config QCOM_IRQ_COMBINER
	bool "QCOM IRQ combiner support"
	depends on ARCH_QCOM && ACPI
	select IRQ_DOMAIN_HIERARCHY
	help
	  Say yes here to add support for the IRQ combiner devices embedded
	  in Qualcomm Technologies chips.

config IRQ_UNIPHIER_AIDET
	bool "UniPhier AIDET support" if COMPILE_TEST
	depends on ARCH_UNIPHIER || COMPILE_TEST
	default ARCH_UNIPHIER
	select IRQ_DOMAIN_HIERARCHY
	help
	  Support for the UniPhier AIDET (ARM Interrupt Detector).

config MESON_IRQ_GPIO
       bool "Meson GPIO Interrupt Multiplexer"
       depends on ARCH_MESON
       select IRQ_DOMAIN_HIERARCHY
       help
         Support Meson SoC Family GPIO Interrupt Multiplexer

config GOLDFISH_PIC
       bool "Goldfish programmable interrupt controller"
       depends on MIPS && (GOLDFISH || COMPILE_TEST)
       select IRQ_DOMAIN
       help
         Say yes here to enable Goldfish interrupt controller driver used
         for Goldfish based virtual platforms.

config QCOM_PDC
	bool "QCOM PDC"
	depends on ARCH_QCOM
	select IRQ_DOMAIN_HIERARCHY
	help
	  Power Domain Controller driver to manage and configure wakeup
	  IRQs for Qualcomm Technologies Inc (QTI) mobile chips.

config CSKY_MPINTC
	bool
	depends on CSKY
	help
	  Say yes here to enable C-SKY SMP interrupt controller driver used
	  for C-SKY SMP system.
	  In fact it's not mmio map in hardware and it uses ld/st to visit the
	  controller's register inside CPU.

config CSKY_APB_INTC
	bool "C-SKY APB Interrupt Controller"
	depends on CSKY
	help
	  Say yes here to enable C-SKY APB interrupt controller driver used
	  by C-SKY single core SOC system. It uses mmio map apb-bus to visit
	  the controller's register.

config IMX_IRQSTEER
	bool "i.MX IRQSTEER support"
	depends on ARCH_MXC || COMPILE_TEST
	default ARCH_MXC
	select IRQ_DOMAIN
	help
	  Support for the i.MX IRQSTEER interrupt multiplexer/remapper.

config IMX_INTMUX
	bool "i.MX INTMUX support" if COMPILE_TEST
	default y if ARCH_MXC
	select IRQ_DOMAIN
	help
	  Support for the i.MX INTMUX interrupt multiplexer.

config LS1X_IRQ
	bool "Loongson-1 Interrupt Controller"
	depends on MACH_LOONGSON32
	default y
	select IRQ_DOMAIN
	select GENERIC_IRQ_CHIP
	help
	  Support for the Loongson-1 platform Interrupt Controller.

config TI_SCI_INTR_IRQCHIP
	bool
	depends on TI_SCI_PROTOCOL
	select IRQ_DOMAIN_HIERARCHY
	help
	  This enables the irqchip driver support for K3 Interrupt router
	  over TI System Control Interface available on some new TI's SoCs.
	  If you wish to use interrupt router irq resources managed by the
	  TI System Controller, say Y here. Otherwise, say N.

config TI_SCI_INTA_IRQCHIP
	bool
	depends on TI_SCI_PROTOCOL
	select IRQ_DOMAIN_HIERARCHY
	select TI_SCI_INTA_MSI_DOMAIN
	help
	  This enables the irqchip driver support for K3 Interrupt aggregator
	  over TI System Control Interface available on some new TI's SoCs.
	  If you wish to use interrupt aggregator irq resources managed by the
	  TI System Controller, say Y here. Otherwise, say N.

config TI_PRUSS_INTC
	tristate
	depends on TI_PRUSS
	default TI_PRUSS
	select IRQ_DOMAIN
	help
	  This enables support for the PRU-ICSS Local Interrupt Controller
	  present within a PRU-ICSS subsystem present on various TI SoCs.
	  The PRUSS INTC enables various interrupts to be routed to multiple
	  different processors within the SoC.

config RISCV_INTC
	bool "RISC-V Local Interrupt Controller"
	depends on RISCV
	default y
	help
	   This enables support for the per-HART local interrupt controller
	   found in standard RISC-V systems.  The per-HART local interrupt
	   controller handles timer interrupts, software interrupts, and
	   hardware interrupts. Without a per-HART local interrupt controller,
	   a RISC-V system will be unable to handle any interrupts.

	   If you don't know what to do here, say Y.

config SIFIVE_PLIC
	bool "SiFive Platform-Level Interrupt Controller"
	depends on RISCV
	select IRQ_DOMAIN_HIERARCHY
	help
	   This enables support for the PLIC chip found in SiFive (and
	   potentially other) RISC-V systems.  The PLIC controls devices
	   interrupts and connects them to each core's local interrupt
	   controller.  Aside from timer and software interrupts, all other
	   interrupt sources are subordinate to the PLIC.

	   If you don't know what to do here, say Y.

config EXYNOS_IRQ_COMBINER
	bool "Samsung Exynos IRQ combiner support" if COMPILE_TEST
	depends on (ARCH_EXYNOS && ARM) || COMPILE_TEST
	help
	  Say yes here to add support for the IRQ combiner devices embedded
	  in Samsung Exynos chips.

config LOONGSON_LIOINTC
	bool "Loongson Local I/O Interrupt Controller"
	depends on MACH_LOONGSON64
	default y
	select IRQ_DOMAIN
	select GENERIC_IRQ_CHIP
	help
	  Support for the Loongson Local I/O Interrupt Controller.

config LOONGSON_HTPIC
	bool "Loongson3 HyperTransport PIC Controller"
	depends on MACH_LOONGSON64
	default y
	select IRQ_DOMAIN
	select GENERIC_IRQ_CHIP
	help
	  Support for the Loongson-3 HyperTransport PIC Controller.

config LOONGSON_HTVEC
	bool "Loongson3 HyperTransport Interrupt Vector Controller"
	depends on MACH_LOONGSON64
	default MACH_LOONGSON64
	select IRQ_DOMAIN_HIERARCHY
	help
	  Support for the Loongson3 HyperTransport Interrupt Vector Controller.

config LOONGSON_PCH_PIC
	bool "Loongson PCH PIC Controller"
	depends on MACH_LOONGSON64 || COMPILE_TEST
	default MACH_LOONGSON64
	select IRQ_DOMAIN_HIERARCHY
	select IRQ_FASTEOI_HIERARCHY_HANDLERS
	help
	  Support for the Loongson PCH PIC Controller.

config LOONGSON_PCH_MSI
	bool "Loongson PCH MSI Controller"
	depends on MACH_LOONGSON64 || COMPILE_TEST
	depends on PCI
	default MACH_LOONGSON64
	select IRQ_DOMAIN_HIERARCHY
	select PCI_MSI
	help
	  Support for the Loongson PCH MSI Controller.

config MST_IRQ
	bool "MStar Interrupt Controller"
	depends on ARCH_MEDIATEK || ARCH_MSTARV7 || COMPILE_TEST
	default ARCH_MEDIATEK
	select IRQ_DOMAIN
	select IRQ_DOMAIN_HIERARCHY
	help
	  Support MStar Interrupt Controller.

config WPCM450_AIC
	bool "Nuvoton WPCM450 Advanced Interrupt Controller"
	depends on ARCH_WPCM450
	help
	  Support for the interrupt controller in the Nuvoton WPCM450 BMC SoC.

config IRQ_IDT3243X
	bool
	select GENERIC_IRQ_CHIP
	select IRQ_DOMAIN

config APPLE_AIC
	bool "Apple Interrupt Controller (AIC)"
	depends on ARM64
<<<<<<< HEAD
	default ARCH_APPLE
=======
	depends on ARCH_APPLE || COMPILE_TEST
>>>>>>> 8e0eb2fb
	help
	  Support for the Apple Interrupt Controller found on Apple Silicon SoCs,
	  such as the M1.

endmenu<|MERGE_RESOLUTION|>--- conflicted
+++ resolved
@@ -596,11 +596,7 @@
 config APPLE_AIC
 	bool "Apple Interrupt Controller (AIC)"
 	depends on ARM64
-<<<<<<< HEAD
-	default ARCH_APPLE
-=======
 	depends on ARCH_APPLE || COMPILE_TEST
->>>>>>> 8e0eb2fb
 	help
 	  Support for the Apple Interrupt Controller found on Apple Silicon SoCs,
 	  such as the M1.
