--- conflicted
+++ resolved
@@ -2840,11 +2840,7 @@
 		residency = policy_residency(cache->policy);
 
 		DMEMIT("%u %llu/%llu %u %llu/%llu %u %u %u %u %u %u %lu ",
-<<<<<<< HEAD
-		       (unsigned)(DM_CACHE_METADATA_BLOCK_SIZE >> SECTOR_SHIFT),
-=======
 		       (unsigned)DM_CACHE_METADATA_BLOCK_SIZE,
->>>>>>> bfe01a5b
 		       (unsigned long long)(nr_blocks_metadata - nr_free_blocks_metadata),
 		       (unsigned long long)nr_blocks_metadata,
 		       cache->sectors_per_block,
