/* SPDX-License-Identifier: GPL-2.0 */
#ifndef _ASM_X86_COCO_H
#define _ASM_X86_COCO_H

#include <asm/asm.h>
#include <asm/types.h>

enum cc_vendor {
	CC_VENDOR_NONE,
	CC_VENDOR_AMD,
	CC_VENDOR_INTEL,
};

<<<<<<< HEAD
#ifdef CONFIG_ARCH_HAS_CC_PLATFORM
extern enum cc_vendor cc_vendor;
void cc_set_mask(u64 mask);
=======
extern enum cc_vendor cc_vendor;
extern u64 cc_mask;

#ifdef CONFIG_ARCH_HAS_CC_PLATFORM
static inline void cc_set_mask(u64 mask)
{
	RIP_REL_REF(cc_mask) = mask;
}

>>>>>>> ee8ff876
u64 cc_mkenc(u64 val);
u64 cc_mkdec(u64 val);
#else
#define cc_vendor (CC_VENDOR_NONE)

static inline u64 cc_mkenc(u64 val)
{
	return val;
}

static inline u64 cc_mkdec(u64 val)
{
	return val;
}
#endif

#endif /* _ASM_X86_COCO_H */<|MERGE_RESOLUTION|>--- conflicted
+++ resolved
@@ -11,21 +11,14 @@
 	CC_VENDOR_INTEL,
 };
 
-<<<<<<< HEAD
+extern u64 cc_mask;
 #ifdef CONFIG_ARCH_HAS_CC_PLATFORM
 extern enum cc_vendor cc_vendor;
-void cc_set_mask(u64 mask);
-=======
-extern enum cc_vendor cc_vendor;
-extern u64 cc_mask;
-
-#ifdef CONFIG_ARCH_HAS_CC_PLATFORM
 static inline void cc_set_mask(u64 mask)
 {
 	RIP_REL_REF(cc_mask) = mask;
 }
 
->>>>>>> ee8ff876
 u64 cc_mkenc(u64 val);
 u64 cc_mkdec(u64 val);
 #else
