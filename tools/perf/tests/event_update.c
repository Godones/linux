// SPDX-License-Identifier: GPL-2.0
#include <linux/compiler.h>
#include <perf/cpumap.h>
#include <string.h>
#include "cpumap.h"
#include "evlist.h"
#include "evsel.h"
#include "header.h"
#include "machine.h"
#include "util/synthetic-events.h"
#include "tool.h"
#include "tests.h"
#include "debug.h"

static int process_event_unit(struct perf_tool *tool __maybe_unused,
			      union perf_event *event,
			      struct perf_sample *sample __maybe_unused,
			      struct machine *machine __maybe_unused)
{
	struct perf_record_event_update *ev = (struct perf_record_event_update *)event;

	TEST_ASSERT_VAL("wrong id", ev->id == 123);
	TEST_ASSERT_VAL("wrong id", ev->type == PERF_EVENT_UPDATE__UNIT);
	TEST_ASSERT_VAL("wrong unit", !strcmp(ev->data, "KRAVA"));
	return 0;
}

static int process_event_scale(struct perf_tool *tool __maybe_unused,
			       union perf_event *event,
			       struct perf_sample *sample __maybe_unused,
			       struct machine *machine __maybe_unused)
{
	struct perf_record_event_update *ev = (struct perf_record_event_update *)event;
	struct perf_record_event_update_scale *ev_data;

	ev_data = (struct perf_record_event_update_scale *)ev->data;

	TEST_ASSERT_VAL("wrong id", ev->id == 123);
	TEST_ASSERT_VAL("wrong id", ev->type == PERF_EVENT_UPDATE__SCALE);
	TEST_ASSERT_VAL("wrong scale", ev_data->scale == 0.123);
	return 0;
}

struct event_name {
	struct perf_tool tool;
	const char *name;
};

static int process_event_name(struct perf_tool *tool,
			      union perf_event *event,
			      struct perf_sample *sample __maybe_unused,
			      struct machine *machine __maybe_unused)
{
	struct event_name *tmp = container_of(tool, struct event_name, tool);
	struct perf_record_event_update *ev = (struct perf_record_event_update *)event;

	TEST_ASSERT_VAL("wrong id", ev->id == 123);
	TEST_ASSERT_VAL("wrong id", ev->type == PERF_EVENT_UPDATE__NAME);
	TEST_ASSERT_VAL("wrong name", !strcmp(ev->data, tmp->name));
	return 0;
}

static int process_event_cpus(struct perf_tool *tool __maybe_unused,
			      union perf_event *event,
			      struct perf_sample *sample __maybe_unused,
			      struct machine *machine __maybe_unused)
{
	struct perf_record_event_update *ev = (struct perf_record_event_update *)event;
	struct perf_record_event_update_cpus *ev_data;
	struct perf_cpu_map *map;

	ev_data = (struct perf_record_event_update_cpus *) ev->data;

	map = cpu_map__new_data(&ev_data->cpus);

	TEST_ASSERT_VAL("wrong id", ev->id == 123);
	TEST_ASSERT_VAL("wrong type", ev->type == PERF_EVENT_UPDATE__CPUS);
	TEST_ASSERT_VAL("wrong cpus", map->nr == 3);
	TEST_ASSERT_VAL("wrong cpus", map->map[0] == 1);
	TEST_ASSERT_VAL("wrong cpus", map->map[1] == 2);
	TEST_ASSERT_VAL("wrong cpus", map->map[2] == 3);
	perf_cpu_map__put(map);
	return 0;
}

static int test__event_update(struct test_suite *test __maybe_unused, int subtest __maybe_unused)
{
	struct evsel *evsel;
	struct event_name tmp;
	struct evlist *evlist = evlist__new_default();
	char *unit = strdup("KRAVA");

	TEST_ASSERT_VAL("failed to get evlist", evlist);

	evsel = evlist__first(evlist);

	TEST_ASSERT_VAL("failed to allocate ids",
			!perf_evsel__alloc_id(&evsel->core, 1, 1));

	perf_evlist__id_add(&evlist->core, &evsel->core, 0, 0, 123);

<<<<<<< HEAD
	evsel->unit = unit;
=======
	free((char *)evsel->unit);
	evsel->unit = strdup("KRAVA");
>>>>>>> df0cc57e

	TEST_ASSERT_VAL("failed to synthesize attr update unit",
			!perf_event__synthesize_event_update_unit(NULL, evsel, process_event_unit));

	evsel->scale = 0.123;

	TEST_ASSERT_VAL("failed to synthesize attr update scale",
			!perf_event__synthesize_event_update_scale(NULL, evsel, process_event_scale));

	tmp.name = evsel__name(evsel);

	TEST_ASSERT_VAL("failed to synthesize attr update name",
			!perf_event__synthesize_event_update_name(&tmp.tool, evsel, process_event_name));

	evsel->core.own_cpus = perf_cpu_map__new("1,2,3");

	TEST_ASSERT_VAL("failed to synthesize attr update cpus",
			!perf_event__synthesize_event_update_cpus(&tmp.tool, evsel, process_event_cpus));

<<<<<<< HEAD
	free(unit);
=======
>>>>>>> df0cc57e
	evlist__delete(evlist);
	return 0;
}

DEFINE_SUITE("Synthesize attr update", event_update);<|MERGE_RESOLUTION|>--- conflicted
+++ resolved
@@ -88,7 +88,6 @@
 	struct evsel *evsel;
 	struct event_name tmp;
 	struct evlist *evlist = evlist__new_default();
-	char *unit = strdup("KRAVA");
 
 	TEST_ASSERT_VAL("failed to get evlist", evlist);
 
@@ -99,12 +98,8 @@
 
 	perf_evlist__id_add(&evlist->core, &evsel->core, 0, 0, 123);
 
-<<<<<<< HEAD
-	evsel->unit = unit;
-=======
 	free((char *)evsel->unit);
 	evsel->unit = strdup("KRAVA");
->>>>>>> df0cc57e
 
 	TEST_ASSERT_VAL("failed to synthesize attr update unit",
 			!perf_event__synthesize_event_update_unit(NULL, evsel, process_event_unit));
@@ -124,10 +119,6 @@
 	TEST_ASSERT_VAL("failed to synthesize attr update cpus",
 			!perf_event__synthesize_event_update_cpus(&tmp.tool, evsel, process_event_cpus));
 
-<<<<<<< HEAD
-	free(unit);
-=======
->>>>>>> df0cc57e
 	evlist__delete(evlist);
 	return 0;
 }
