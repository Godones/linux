--- conflicted
+++ resolved
@@ -151,14 +151,6 @@
         unsafe { core::ptr::addr_of!((*self.0.get()).f_pos).read() as _ }
     }
 
-<<<<<<< HEAD
-=======
-    /// Returns whether the file is in blocking mode.
-    pub fn is_blocking(&self) -> bool {
-        self.flags() & bindings::O_NONBLOCK == 0
-    }
-
->>>>>>> 1781c4c0
     /// Returns the credentials of the task that originally opened the file.
     pub fn cred(&self) -> &Credential {
         // SAFETY: The file is valid because the shared reference guarantees a nonzero refcount.
