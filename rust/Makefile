# SPDX-License-Identifier: GPL-2.0

obj-$(CONFIG_RUST) += core.o compiler_builtins.o
always-$(CONFIG_RUST) += exports_core_generated.h

# Missing prototypes are expected in the helpers since these are exported
# for Rust only, thus there is no header nor prototypes.
obj-$(CONFIG_RUST) += helpers.o
CFLAGS_REMOVE_helpers.o = -Wmissing-prototypes -Wmissing-declarations

always-$(CONFIG_RUST) += libmacros.so
no-clean-files += libmacros.so

always-$(CONFIG_RUST) += bindings/bindings_generated.rs bindings/bindings_helpers_generated.rs
obj-$(CONFIG_RUST) += alloc.o bindings.o kernel.o
always-$(CONFIG_RUST) += exports_alloc_generated.h exports_bindings_generated.h \
    exports_kernel_generated.h

ifdef CONFIG_RUST_BUILD_ASSERT_ALLOW
obj-$(CONFIG_RUST) += build_error.o
else
always-$(CONFIG_RUST) += build_error.o
endif

obj-$(CONFIG_RUST) += exports.o

always-$(CONFIG_RUST_KERNEL_KUNIT_TEST) += doctests_kernel_generated.rs
always-$(CONFIG_RUST_KERNEL_KUNIT_TEST) += doctests_kernel_generated_kunit.c

obj-$(CONFIG_RUST_KERNEL_KUNIT_TEST) += doctests_kernel_generated.o
obj-$(CONFIG_RUST_KERNEL_KUNIT_TEST) += doctests_kernel_generated_kunit.o

# Avoids running `$(RUSTC)` for the sysroot when it may not be available.
ifdef CONFIG_RUST

# `$(rust_flags)` is passed in case the user added `--sysroot`.
rustc_sysroot := $(shell $(RUSTC) $(rust_flags) --print sysroot)
rustc_host_target := $(shell $(RUSTC) --version --verbose | grep -F 'host: ' | cut -d' ' -f2)
RUST_LIB_SRC ?= $(rustc_sysroot)/lib/rustlib/src/rust/library

ifeq ($(quiet),silent_)
cargo_quiet=-q
rust_test_quiet=-q
rustdoc_test_quiet=--test-args -q
rustdoc_test_kernel_quiet=>/dev/null
else ifeq ($(quiet),quiet_)
rust_test_quiet=-q
rustdoc_test_quiet=--test-args -q
rustdoc_test_kernel_quiet=>/dev/null
else
cargo_quiet=--verbose
endif

core-cfgs = \
    --cfg no_fp_fmt_parse

alloc-cfgs = \
<<<<<<< HEAD
=======
    --cfg no_borrow \
    --cfg no_fmt \
>>>>>>> 457391b0
    --cfg no_global_oom_handling \
    --cfg no_rc \
    --cfg no_sync

quiet_cmd_rustdoc = RUSTDOC $(if $(rustdoc_host),H, ) $<
      cmd_rustdoc = \
	OBJTREE=$(abspath $(objtree)) \
	$(RUSTDOC) $(if $(rustdoc_host),$(rust_common_flags),$(rust_flags)) \
		$(rustc_target_flags) -L$(objtree)/$(obj) \
		--output $(objtree)/$(obj)/doc \
		--crate-name $(subst rustdoc-,,$@) \
		@$(objtree)/include/generated/rustc_cfg $<

# The `html_logo_url` and `html_favicon_url` forms of the `doc` attribute
# can be used to specify a custom logo. However:
#   - The given value is used as-is, thus it cannot be relative or a local file
#     (unlike the non-custom case) since the generated docs have subfolders.
#   - It requires adding it to every crate.
#   - It requires changing `core` which comes from the sysroot.
#
# Using `-Zcrate-attr` would solve the last two points, but not the first.
# The https://github.com/rust-lang/rfcs/pull/3226 RFC suggests two new
# command-like flags to solve the issue. Meanwhile, we use the non-custom case
# and then retouch the generated files.
rustdoc: rustdoc-core rustdoc-macros rustdoc-compiler_builtins \
    rustdoc-alloc rustdoc-kernel
	$(Q)cp $(srctree)/Documentation/images/logo.svg $(objtree)/$(obj)/doc
	$(Q)cp $(srctree)/Documentation/images/COPYING-logo $(objtree)/$(obj)/doc
	$(Q)find $(objtree)/$(obj)/doc -name '*.html' -type f -print0 | xargs -0 sed -Ei \
		-e 's:rust-logo\.svg:logo.svg:g' \
		-e 's:rust-logo\.png:logo.svg:g' \
		-e 's:favicon\.svg:logo.svg:g' \
		-e 's:<link rel="alternate icon" type="image/png" href="[./]*favicon-(16x16|32x32)\.png">::g'
	$(Q)echo '.logo-container > img { object-fit: contain; }' \
		>> $(objtree)/$(obj)/doc/rustdoc.css

rustdoc-macros: private rustdoc_host = yes
rustdoc-macros: private rustc_target_flags = --crate-type proc-macro \
    --extern proc_macro
rustdoc-macros: $(src)/macros/lib.rs FORCE
	$(call if_changed,rustdoc)

rustdoc-core: private rustc_target_flags = $(core-cfgs)
rustdoc-core: $(RUST_LIB_SRC)/core/src/lib.rs FORCE
	$(call if_changed,rustdoc)

rustdoc-compiler_builtins: $(src)/compiler_builtins.rs rustdoc-core FORCE
	$(call if_changed,rustdoc)

# We need to allow `rustdoc::broken_intra_doc_links` because some
# `no_global_oom_handling` functions refer to non-`no_global_oom_handling`
# functions. Ideally `rustdoc` would have a way to distinguish broken links
# due to things that are "configured out" vs. entirely non-existing ones.
rustdoc-alloc: private rustc_target_flags = $(alloc-cfgs) \
    -Arustdoc::broken_intra_doc_links
rustdoc-alloc: $(src)/alloc/lib.rs rustdoc-core rustdoc-compiler_builtins FORCE
	$(call if_changed,rustdoc)

rustdoc-kernel: private rustc_target_flags = --extern alloc \
    --extern build_error --extern macros=$(objtree)/$(obj)/libmacros.so \
    --extern bindings
rustdoc-kernel: $(src)/kernel/lib.rs rustdoc-core rustdoc-macros \
    rustdoc-compiler_builtins rustdoc-alloc $(obj)/libmacros.so \
    $(obj)/bindings.o FORCE
	$(call if_changed,rustdoc)

quiet_cmd_rustc_test_library = RUSTC TL $<
      cmd_rustc_test_library = \
	OBJTREE=$(abspath $(objtree)) \
	$(RUSTC) $(rust_common_flags) \
		@$(objtree)/include/generated/rustc_cfg $(rustc_target_flags) \
		--crate-type $(if $(rustc_test_library_proc),proc-macro,rlib) \
		--out-dir $(objtree)/$(obj)/test --cfg testlib \
		--sysroot $(objtree)/$(obj)/test/sysroot \
		-L$(objtree)/$(obj)/test \
		--crate-name $(subst rusttest-,,$(subst rusttestlib-,,$@)) $<

rusttestlib-build_error: $(src)/build_error.rs rusttest-prepare FORCE
	$(call if_changed,rustc_test_library)

rusttestlib-macros: private rustc_target_flags = --extern proc_macro
rusttestlib-macros: private rustc_test_library_proc = yes
rusttestlib-macros: $(src)/macros/lib.rs rusttest-prepare FORCE
	$(call if_changed,rustc_test_library)

rusttestlib-bindings: $(src)/bindings/lib.rs rusttest-prepare FORCE
	$(call if_changed,rustc_test_library)

quiet_cmd_rustdoc_test = RUSTDOC T $<
      cmd_rustdoc_test = \
	OBJTREE=$(abspath $(objtree)) \
	$(RUSTDOC) --test $(rust_common_flags) \
		@$(objtree)/include/generated/rustc_cfg \
		$(rustc_target_flags) $(rustdoc_test_target_flags) \
		--sysroot $(objtree)/$(obj)/test/sysroot $(rustdoc_test_quiet) \
		-L$(objtree)/$(obj)/test --output $(objtree)/$(obj)/doc \
		--crate-name $(subst rusttest-,,$@) $<

quiet_cmd_rustdoc_test_kernel = RUSTDOC TK $<
      cmd_rustdoc_test_kernel = \
	rm -rf $(objtree)/$(obj)/test/doctests/kernel; \
	mkdir -p $(objtree)/$(obj)/test/doctests/kernel; \
	OBJTREE=$(abspath $(objtree)) \
	$(RUSTDOC) --test $(rust_flags) \
		@$(objtree)/include/generated/rustc_cfg \
		-L$(objtree)/$(obj) --extern alloc --extern kernel \
		--extern build_error --extern macros \
		--extern bindings \
		--no-run --crate-name kernel -Zunstable-options \
		--test-builder $(objtree)/scripts/rustdoc_test_builder \
		$< $(rustdoc_test_kernel_quiet); \
	$(objtree)/scripts/rustdoc_test_gen

%/doctests_kernel_generated.rs %/doctests_kernel_generated_kunit.c: \
    $(src)/kernel/lib.rs $(obj)/kernel.o \
    $(objtree)/scripts/rustdoc_test_builder \
    $(objtree)/scripts/rustdoc_test_gen FORCE
	$(call if_changed,rustdoc_test_kernel)

# We cannot use `-Zpanic-abort-tests` because some tests are dynamic,
# so for the moment we skip `-Cpanic=abort`.
quiet_cmd_rustc_test = RUSTC T  $<
      cmd_rustc_test = \
	OBJTREE=$(abspath $(objtree)) \
	$(RUSTC) --test $(rust_common_flags) \
		@$(objtree)/include/generated/rustc_cfg \
		$(rustc_target_flags) --out-dir $(objtree)/$(obj)/test \
		--sysroot $(objtree)/$(obj)/test/sysroot \
		-L$(objtree)/$(obj)/test \
		--crate-name $(subst rusttest-,,$@) $<; \
	$(objtree)/$(obj)/test/$(subst rusttest-,,$@) $(rust_test_quiet) \
		$(rustc_test_run_flags)

rusttest: rusttest-macros rusttest-kernel

# This prepares a custom sysroot with our custom `alloc` instead of
# the standard one.
#
# This requires several hacks:
#   - Unlike `core` and `alloc`, `std` depends on more than a dozen crates,
#     including third-party crates that need to be downloaded, plus custom
#     `build.rs` steps. Thus hardcoding things here is not maintainable.
#   - `cargo` knows how to build the standard library, but it is an unstable
#     feature so far (`-Zbuild-std`).
#   - `cargo` only considers the use case of building the standard library
#     to use it in a given package. Thus we need to create a dummy package
#     and pick the generated libraries from there.
#   - Since we only keep a subset of upstream `alloc` in-tree, we need
#     to recreate it on the fly by putting our sources on top.
#   - The usual ways of modifying the dependency graph in `cargo` do not seem
#     to apply for the `-Zbuild-std` steps, thus we have to mislead it
#     by modifying the sources in the sysroot.
#   - To avoid messing with the user's Rust installation, we create a clone
#     of the sysroot. However, `cargo` ignores `RUSTFLAGS` in the `-Zbuild-std`
#     steps, thus we use a wrapper binary passed via `RUSTC` to pass the flag.
#
# In the future, we hope to avoid the whole ordeal by either:
#   - Making the `test` crate not depend on `std` (either improving upstream
#     or having our own custom crate).
#   - Making the tests run in kernel space (requires the previous point).
#   - Making `std` and friends be more like a "normal" crate, so that
#     `-Zbuild-std` and related hacks are not needed.
quiet_cmd_rustsysroot = RUSTSYSROOT
      cmd_rustsysroot = \
	rm -rf $(objtree)/$(obj)/test; \
	mkdir -p $(objtree)/$(obj)/test; \
	cp -a $(rustc_sysroot) $(objtree)/$(obj)/test/sysroot; \
	cp -r $(srctree)/$(src)/alloc/* \
		$(objtree)/$(obj)/test/sysroot/lib/rustlib/src/rust/library/alloc/src; \
	echo '\#!/bin/sh' > $(objtree)/$(obj)/test/rustc_sysroot; \
	echo "$(RUSTC) --sysroot=$(abspath $(objtree)/$(obj)/test/sysroot) \"\$$@\"" \
		>> $(objtree)/$(obj)/test/rustc_sysroot; \
	chmod u+x $(objtree)/$(obj)/test/rustc_sysroot; \
	$(CARGO) -q new $(objtree)/$(obj)/test/dummy; \
	RUSTC=$(objtree)/$(obj)/test/rustc_sysroot $(CARGO) $(cargo_quiet) \
		test -Zbuild-std --target $(rustc_host_target) \
		--manifest-path $(objtree)/$(obj)/test/dummy/Cargo.toml; \
	rm $(objtree)/$(obj)/test/sysroot/lib/rustlib/$(rustc_host_target)/lib/*; \
	cp $(objtree)/$(obj)/test/dummy/target/$(rustc_host_target)/debug/deps/* \
		$(objtree)/$(obj)/test/sysroot/lib/rustlib/$(rustc_host_target)/lib

rusttest-prepare: FORCE
	$(call if_changed,rustsysroot)

rusttest-macros: private rustc_target_flags = --extern proc_macro
rusttest-macros: private rustdoc_test_target_flags = --crate-type proc-macro
rusttest-macros: $(src)/macros/lib.rs rusttest-prepare FORCE
	$(call if_changed,rustc_test)
	$(call if_changed,rustdoc_test)

rusttest-kernel: private rustc_target_flags = --extern alloc \
    --extern build_error --extern macros --extern bindings
rusttest-kernel: $(src)/kernel/lib.rs rusttest-prepare \
    rusttestlib-build_error rusttestlib-macros rusttestlib-bindings FORCE
	$(call if_changed,rustc_test)
	$(call if_changed,rustc_test_library)

ifdef CONFIG_CC_IS_CLANG
bindgen_c_flags = $(c_flags)
else
# bindgen relies on libclang to parse C. Ideally, bindgen would support a GCC
# plugin backend and/or the Clang driver would be perfectly compatible with GCC.
#
# For the moment, here we are tweaking the flags on the fly. This is a hack,
# and some kernel configurations may not work (e.g. `GCC_PLUGIN_RANDSTRUCT`
# if we end up using one of those structs).
bindgen_skip_c_flags := -mno-fp-ret-in-387 -mpreferred-stack-boundary=% \
	-mskip-rax-setup -mgeneral-regs-only -msign-return-address=% \
	-mindirect-branch=thunk-extern -mindirect-branch-register \
	-mfunction-return=thunk-extern -mrecord-mcount -mabi=lp64 \
	-mindirect-branch-cs-prefix -mstack-protector-guard% -mtraceback=no \
	-mno-pointers-to-nested-functions -mno-string \
	-mno-strict-align -mstrict-align \
	-fconserve-stack -falign-jumps=% -falign-loops=% \
	-femit-struct-debug-baseonly -fno-ipa-cp-clone -fno-ipa-sra \
	-fno-partial-inlining -fplugin-arg-arm_ssp_per_task_plugin-% \
	-fno-reorder-blocks -fno-allow-store-data-races -fasan-shadow-offset=% \
	-fzero-call-used-regs=% -fno-stack-clash-protection \
	-fno-inline-functions-called-once \
	--param=% --param asan-%

# Ignore RISC-V extensions that Clang does not recognize.
bindgen_c_flags_patsubst2 = $(patsubst -march=rv%_zihintpause,-march=rv%,$(c_flags))
bindgen_c_flags_patsubst1 = $(patsubst -march=rv%_zicbom,-march=rv%,$(bindgen_c_flags_patsubst2))
bindgen_c_flags_patsubst  = $(patsubst -march=rv%_zicsr_zifencei,-march=rv%,$(bindgen_c_flags_patsubst1))

# Derived from `scripts/Makefile.clang`.
BINDGEN_TARGET_arm	:= arm-linux-gnueabi
BINDGEN_TARGET_arm64	:= aarch64-linux-gnu
BINDGEN_TARGET_powerpc	:= powerpc64le-linux-gnu
BINDGEN_TARGET_riscv	:= riscv64-linux-gnu
BINDGEN_TARGET_x86	:= x86_64-linux-gnu
BINDGEN_TARGET		:= $(BINDGEN_TARGET_$(SRCARCH))

# All warnings are inhibited since GCC builds are very experimental,
# many GCC warnings are not supported by Clang, they may only appear in
# some configurations, with new GCC versions, etc.
bindgen_extra_c_flags = -w --target=$(BINDGEN_TARGET)

<<<<<<< HEAD
bindgen_c_flags = $(filter-out $(bindgen_skip_c_flags), $(bindgen_c_flags_patsubst)) \
=======
# Auto variable zero-initialization requires an additional special option with
# clang that is going to be removed sometime in the future (likely in
# clang-18), so make sure to pass this option only if clang supports it
# (libclang major version < 16).
#
# https://github.com/llvm/llvm-project/issues/44842
# https://github.com/llvm/llvm-project/blob/llvmorg-16.0.0-rc2/clang/docs/ReleaseNotes.rst#deprecated-compiler-flags
ifdef CONFIG_INIT_STACK_ALL_ZERO
libclang_maj_ver=$(shell $(BINDGEN) $(srctree)/scripts/rust_is_available_bindgen_libclang.h 2>&1 | sed -ne 's/.*clang version \([0-9]*\).*/\1/p')
ifeq ($(shell expr $(libclang_maj_ver) \< 16), 1)
bindgen_extra_c_flags += -enable-trivial-auto-var-init-zero-knowing-it-will-be-removed-from-clang
endif
endif

bindgen_c_flags = $(filter-out $(bindgen_skip_c_flags), $(c_flags)) \
>>>>>>> 457391b0
	$(bindgen_extra_c_flags)
endif

ifdef CONFIG_LTO
bindgen_c_flags_lto = $(filter-out $(CC_FLAGS_LTO), $(bindgen_c_flags))
else
bindgen_c_flags_lto = $(bindgen_c_flags)
endif

bindgen_c_flags_final = $(bindgen_c_flags_lto) -D__BINDGEN__

quiet_cmd_bindgen = BINDGEN $@
      cmd_bindgen = \
	$(BINDGEN) $< $(bindgen_target_flags) \
		--use-core --with-derive-default --ctypes-prefix core::ffi --no-layout-tests \
		--no-debug '.*' \
		--size_t-is-usize -o $@ -- $(bindgen_c_flags_final) -DMODULE \
		$(bindgen_target_cflags) $(bindgen_target_extra)

$(obj)/bindings/bindings_generated.rs: private bindgen_target_flags = \
    $(shell grep -v '^#\|^$$' $(srctree)/$(src)/bindgen_parameters)
$(obj)/bindings/bindings_generated.rs: $(src)/bindings/bindings_helper.h \
    $(src)/bindgen_parameters FORCE
	$(call if_changed_dep,bindgen)

# See `CFLAGS_REMOVE_helpers.o` above. In addition, Clang on C does not warn
# with `-Wmissing-declarations` (unlike GCC), so it is not strictly needed here
# given it is `libclang`; but for consistency, future Clang changes and/or
# a potential future GCC backend for `bindgen`, we disable it too.
$(obj)/bindings/bindings_helpers_generated.rs: private bindgen_target_flags = \
    --blacklist-type '.*' --whitelist-var '' \
    --whitelist-function 'rust_helper_.*'
$(obj)/bindings/bindings_helpers_generated.rs: private bindgen_target_cflags = \
    -I$(objtree)/$(obj) -Wno-missing-prototypes -Wno-missing-declarations
$(obj)/bindings/bindings_helpers_generated.rs: private bindgen_target_extra = ; \
    sed -Ei 's/pub fn rust_helper_([a-zA-Z0-9_]*)/#[link_name="rust_helper_\1"]\n    pub fn \1/g' $@
$(obj)/bindings/bindings_helpers_generated.rs: $(src)/helpers.c FORCE
	$(call if_changed_dep,bindgen)

quiet_cmd_exports = EXPORTS $@
      cmd_exports = \
	$(NM) -p --defined-only $< \
		| grep -E ' (T|R|D) ' | cut -d ' ' -f 3 \
		| xargs -Isymbol \
		echo 'EXPORT_SYMBOL_RUST_GPL(symbol);' > $@

$(obj)/exports_core_generated.h: $(obj)/core.o FORCE
	$(call if_changed,exports)

$(obj)/exports_alloc_generated.h: $(obj)/alloc.o FORCE
	$(call if_changed,exports)

$(obj)/exports_bindings_generated.h: $(obj)/bindings.o FORCE
	$(call if_changed,exports)

$(obj)/exports_kernel_generated.h: $(obj)/kernel.o FORCE
	$(call if_changed,exports)

quiet_cmd_rustc_procmacro = $(RUSTC_OR_CLIPPY_QUIET) P $@
      cmd_rustc_procmacro = \
	$(RUSTC_OR_CLIPPY) $(rust_common_flags) \
		--emit=dep-info=$(depfile) --emit=link=$@ --extern proc_macro \
		--crate-type proc-macro \
		--crate-name $(patsubst lib%.so,%,$(notdir $@)) $<

# Procedural macros can only be used with the `rustc` that compiled it.
# Therefore, to get `libmacros.so` automatically recompiled when the compiler
# version changes, we add `core.o` as a dependency (even if it is not needed).
$(obj)/libmacros.so: $(src)/macros/lib.rs $(obj)/core.o FORCE
	$(call if_changed_dep,rustc_procmacro)

quiet_cmd_rustc_library = $(if $(skip_clippy),RUSTC,$(RUSTC_OR_CLIPPY_QUIET)) L $@
      cmd_rustc_library = \
	OBJTREE=$(abspath $(objtree)) \
	$(if $(skip_clippy),$(RUSTC),$(RUSTC_OR_CLIPPY)) \
		$(filter-out $(skip_flags),$(rust_flags) $(rustc_target_flags)) \
		--emit=dep-info=$(depfile) --emit=obj=$@ \
		--emit=metadata=$(dir $@)$(patsubst %.o,lib%.rmeta,$(notdir $@)) \
		--crate-type rlib -L$(objtree)/$(obj) \
		--crate-name $(patsubst %.o,%,$(notdir $@)) $< \
	$(if $(rustc_objcopy),;$(OBJCOPY) $(rustc_objcopy) $@)

rust-analyzer:
	$(Q)$(srctree)/scripts/generate_rust_analyzer.py $(srctree) $(objtree) \
		$(RUST_LIB_SRC) > $(objtree)/rust-project.json

redirect-intrinsics = \
	__eqsf2 __gesf2 __lesf2 __nesf2 __unordsf2 \
	__unorddf2 \
	__muloti4 __multi3 \
	__udivmodti4 __udivti3 __umodti3

ifneq ($(or $(CONFIG_ARM64),$(and $(CONFIG_RISCV),$(CONFIG_64BIT))),)
	# These intrinsics are defined for ARM64 and RISCV64
	redirect-intrinsics += \
		__ashrti3 \
		__ashlti3 __lshrti3
endif

$(obj)/core.o: private skip_clippy = 1
$(obj)/core.o: private skip_flags = -Dunreachable_pub
<<<<<<< HEAD
$(obj)/core.o: private rustc_target_flags = $(core-cfgs) -Aunused-imports
$(obj)/core.o: $(RUST_LIB_SRC)/core/src/lib.rs $(obj)/target.json FORCE
=======
$(obj)/core.o: private rustc_objcopy = $(foreach sym,$(redirect-intrinsics),--redefine-sym $(sym)=__rust$(sym))
$(obj)/core.o: private rustc_target_flags = $(core-cfgs)
$(obj)/core.o: $(RUST_LIB_SRC)/core/src/lib.rs scripts/target.json FORCE
>>>>>>> 457391b0
	$(call if_changed_dep,rustc_library)

$(obj)/compiler_builtins.o: private rustc_objcopy = -w -W '__*'
$(obj)/compiler_builtins.o: $(src)/compiler_builtins.rs $(obj)/core.o FORCE
	$(call if_changed_dep,rustc_library)

$(obj)/alloc.o: private skip_clippy = 1
$(obj)/alloc.o: private skip_flags = -Dunreachable_pub
$(obj)/alloc.o: private rustc_target_flags = $(alloc-cfgs)
$(obj)/alloc.o: $(src)/alloc/lib.rs $(obj)/compiler_builtins.o FORCE
	$(call if_changed_dep,rustc_library)

$(obj)/build_error.o: $(src)/build_error.rs $(obj)/compiler_builtins.o FORCE
	$(call if_changed_dep,rustc_library)

$(obj)/bindings.o: $(src)/bindings/lib.rs \
    $(obj)/compiler_builtins.o \
    $(obj)/bindings/bindings_generated.rs \
    $(obj)/bindings/bindings_helpers_generated.rs FORCE
	$(call if_changed_dep,rustc_library)

$(obj)/kernel.o: private rustc_target_flags = --extern alloc \
    --extern build_error --extern macros --extern bindings
$(obj)/kernel.o: $(src)/kernel/lib.rs $(obj)/alloc.o $(obj)/build_error.o \
    $(obj)/libmacros.so $(obj)/bindings.o FORCE
	$(call if_changed_dep,rustc_library)

endif # CONFIG_RUST<|MERGE_RESOLUTION|>--- conflicted
+++ resolved
@@ -55,11 +55,6 @@
     --cfg no_fp_fmt_parse
 
 alloc-cfgs = \
-<<<<<<< HEAD
-=======
-    --cfg no_borrow \
-    --cfg no_fmt \
->>>>>>> 457391b0
     --cfg no_global_oom_handling \
     --cfg no_rc \
     --cfg no_sync
@@ -272,7 +267,7 @@
 	-mfunction-return=thunk-extern -mrecord-mcount -mabi=lp64 \
 	-mindirect-branch-cs-prefix -mstack-protector-guard% -mtraceback=no \
 	-mno-pointers-to-nested-functions -mno-string \
-	-mno-strict-align -mstrict-align \
+	-mno-strict-align -mstrict-align -mno-riscv-attribute \
 	-fconserve-stack -falign-jumps=% -falign-loops=% \
 	-femit-struct-debug-baseonly -fno-ipa-cp-clone -fno-ipa-sra \
 	-fno-partial-inlining -fplugin-arg-arm_ssp_per_task_plugin-% \
@@ -299,9 +294,6 @@
 # some configurations, with new GCC versions, etc.
 bindgen_extra_c_flags = -w --target=$(BINDGEN_TARGET)
 
-<<<<<<< HEAD
-bindgen_c_flags = $(filter-out $(bindgen_skip_c_flags), $(bindgen_c_flags_patsubst)) \
-=======
 # Auto variable zero-initialization requires an additional special option with
 # clang that is going to be removed sometime in the future (likely in
 # clang-18), so make sure to pass this option only if clang supports it
@@ -316,8 +308,7 @@
 endif
 endif
 
-bindgen_c_flags = $(filter-out $(bindgen_skip_c_flags), $(c_flags)) \
->>>>>>> 457391b0
+bindgen_c_flags = $(filter-out $(bindgen_skip_c_flags), $(bindgen_c_flags_patsubst)) \
 	$(bindgen_extra_c_flags)
 endif
 
@@ -408,7 +399,8 @@
 	__eqsf2 __gesf2 __lesf2 __nesf2 __unordsf2 \
 	__unorddf2 \
 	__muloti4 __multi3 \
-	__udivmodti4 __udivti3 __umodti3
+	__udivmodti4 __udivti3 __umodti3 \
+	__aeabi_fcmpeq __aeabi_fcmpun __aeabi_dcmpun __aeabi_uldivmod
 
 ifneq ($(or $(CONFIG_ARM64),$(and $(CONFIG_RISCV),$(CONFIG_64BIT))),)
 	# These intrinsics are defined for ARM64 and RISCV64
@@ -419,14 +411,9 @@
 
 $(obj)/core.o: private skip_clippy = 1
 $(obj)/core.o: private skip_flags = -Dunreachable_pub
-<<<<<<< HEAD
+$(obj)/core.o: private rustc_objcopy = $(foreach sym,$(redirect-intrinsics),--redefine-sym $(sym)=__rust$(sym))
 $(obj)/core.o: private rustc_target_flags = $(core-cfgs) -Aunused-imports
-$(obj)/core.o: $(RUST_LIB_SRC)/core/src/lib.rs $(obj)/target.json FORCE
-=======
-$(obj)/core.o: private rustc_objcopy = $(foreach sym,$(redirect-intrinsics),--redefine-sym $(sym)=__rust$(sym))
-$(obj)/core.o: private rustc_target_flags = $(core-cfgs)
 $(obj)/core.o: $(RUST_LIB_SRC)/core/src/lib.rs scripts/target.json FORCE
->>>>>>> 457391b0
 	$(call if_changed_dep,rustc_library)
 
 $(obj)/compiler_builtins.o: private rustc_objcopy = -w -W '__*'
